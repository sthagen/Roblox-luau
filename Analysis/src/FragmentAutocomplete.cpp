--- conflicted
+++ resolved
@@ -110,16 +110,12 @@
  * Example - your document is "foo bar baz" and getDocumentOffsets is passed (0, 4), (0, 7), (0, 8). This function returns the tuple {3, 5,
  * Position{0, 4}}, which corresponds to the string " bar "
  */
-<<<<<<< HEAD
-std::pair<size_t, size_t> getDocumentOffsets(const std::string_view& src, const Position& startPos, const Position& endPos)
-=======
 std::tuple<size_t, size_t, Position> getDocumentOffsets(
     const std::string_view& src,
     const Position& startPos,
     Position cursorPos,
     const Position& endPos
 )
->>>>>>> f6f4d921
 {
     size_t lineCount = 0;
     size_t colCount = 0;
@@ -186,18 +182,12 @@
     if (foundStart && !foundEnd)
         endOffset = src.length();
 
-<<<<<<< HEAD
-    size_t min = std::min(startOffset, endOffset);
-    size_t len = std::max(startOffset, endOffset) - min;
-    return {min, len};
-=======
     if (foundStart && !foundCursor)
         cursorPos = {lineOffsetFromStart, colOffsetFromStart};
 
     size_t min = std::min(startOffset, endOffset);
     size_t len = std::max(startOffset, endOffset) - min;
     return {min, len, cursorPos};
->>>>>>> f6f4d921
 }
 
 ScopePtr findClosestScope(const ModulePtr& module, const AstStat* nearestStatement)
