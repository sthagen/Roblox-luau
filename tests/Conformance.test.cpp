// This file is part of the Luau programming language and is licensed under MIT License; see LICENSE.txt for details
#include "lua.h"
#include "lualib.h"
#include "luacode.h"

#include "Luau/BuiltinDefinitions.h"
#include "Luau/ModuleResolver.h"
#include "Luau/TypeInfer.h"
#include "Luau/StringUtils.h"
#include "Luau/BytecodeBuilder.h"

#include "doctest.h"
#include "ScopedFlags.h"

#include <fstream>
#include <math.h>

static int lua_collectgarbage(lua_State* L)
{
    static const char* const opts[] = {"stop", "restart", "collect", "count", "isrunning", "step", "setgoal", "setstepmul", "setstepsize", nullptr};
    static const int optsnum[] = {
        LUA_GCSTOP, LUA_GCRESTART, LUA_GCCOLLECT, LUA_GCCOUNT, LUA_GCISRUNNING, LUA_GCSTEP, LUA_GCSETGOAL, LUA_GCSETSTEPMUL, LUA_GCSETSTEPSIZE};

    int o = luaL_checkoption(L, 1, "collect", opts);
    int ex = luaL_optinteger(L, 2, 0);
    int res = lua_gc(L, optsnum[o], ex);
    switch (optsnum[o])
    {
    case LUA_GCSTEP:
    case LUA_GCISRUNNING:
    {
        lua_pushboolean(L, res);
        return 1;
    }
    default:
    {
        lua_pushnumber(L, res);
        return 1;
    }
    }
}

static int lua_loadstring(lua_State* L)
{
    size_t l = 0;
    const char* s = luaL_checklstring(L, 1, &l);
    const char* chunkname = luaL_optstring(L, 2, s);

    lua_setsafeenv(L, LUA_ENVIRONINDEX, false);

    size_t bytecodeSize = 0;
    char* bytecode = luau_compile(s, l, nullptr, &bytecodeSize);
    int result = luau_load(L, chunkname, bytecode, bytecodeSize, 0);
    free(bytecode);

    if (result == 0)
        return 1;

    lua_pushnil(L);
    lua_insert(L, -2); /* put before error message */
    return 2;          /* return nil plus error message */
}

static int lua_vector(lua_State* L)
{
    double x = luaL_checknumber(L, 1);
    double y = luaL_checknumber(L, 2);
    double z = luaL_checknumber(L, 3);

#if LUA_VECTOR_SIZE == 4
    double w = luaL_optnumber(L, 4, 0.0);
    lua_pushvector(L, float(x), float(y), float(z), float(w));
#else
    lua_pushvector(L, float(x), float(y), float(z));
#endif
    return 1;
}

static int lua_vector_dot(lua_State* L)
{
    const float* a = luaL_checkvector(L, 1);
    const float* b = luaL_checkvector(L, 2);

    lua_pushnumber(L, a[0] * b[0] + a[1] * b[1] + a[2] * b[2]);
    return 1;
}

static int lua_vector_index(lua_State* L)
{
    const float* v = luaL_checkvector(L, 1);
    const char* name = luaL_checkstring(L, 2);

    if (strcmp(name, "Magnitude") == 0)
    {
        lua_pushnumber(L, sqrtf(v[0] * v[0] + v[1] * v[1] + v[2] * v[2]));
        return 1;
    }

    if (strcmp(name, "Dot") == 0)
    {
        lua_pushcfunction(L, lua_vector_dot, "Dot");
        return 1;
    }

    luaL_error(L, "%s is not a valid member of vector", name);
}

static int lua_vector_namecall(lua_State* L)
{
    if (const char* str = lua_namecallatom(L, nullptr))
    {
        if (strcmp(str, "Dot") == 0)
            return lua_vector_dot(L);
    }

    luaL_error(L, "%s is not a valid method of vector", luaL_checkstring(L, 1));
}

int lua_silence(lua_State* L)
{
    return 0;
}

using StateRef = std::unique_ptr<lua_State, void (*)(lua_State*)>;

static StateRef runConformance(
    const char* name, void (*setup)(lua_State* L) = nullptr, void (*yield)(lua_State* L) = nullptr, lua_State* initialLuaState = nullptr)
{
    std::string path = __FILE__;
    path.erase(path.find_last_of("\\/"));
    path += "/conformance/";
    path += name;

    std::fstream stream(path, std::ios::in | std::ios::binary);
    REQUIRE(stream);

    std::string source(std::istreambuf_iterator<char>(stream), {});

    stream.close();

    if (!initialLuaState)
        initialLuaState = luaL_newstate();
    StateRef globalState(initialLuaState, lua_close);
    lua_State* L = globalState.get();

    luaL_openlibs(L);

    // Register a few global functions for conformance tests
    static const luaL_Reg funcs[] = {
        {"collectgarbage", lua_collectgarbage},
        {"loadstring", lua_loadstring},
        {"print", lua_silence}, // Disable print() by default; comment this out to enable debug prints in tests
        {nullptr, nullptr},
    };

    lua_pushvalue(L, LUA_GLOBALSINDEX);
    luaL_register(L, nullptr, funcs);
    lua_pop(L, 1);

    // In some configurations we have a larger C stack consumption which trips some conformance tests
#if defined(LUAU_ENABLE_ASAN) || defined(_NOOPT) || defined(_DEBUG)
    lua_pushboolean(L, true);
    lua_setglobal(L, "limitedstack");
#endif

    // Extra test-specific setup
    if (setup)
        setup(L);

    // Protect core libraries and metatables from modification
    luaL_sandbox(L);

    // Create a new writable global table for current thread
    luaL_sandboxthread(L);

    // Lua conformance tests treat _G synonymously with getfenv(); for now cater to them
    lua_pushvalue(L, LUA_GLOBALSINDEX);
    lua_pushvalue(L, LUA_GLOBALSINDEX);
    lua_setfield(L, -1, "_G");

    std::string chunkname = "=" + std::string(name);

    lua_CompileOptions copts = {};
    copts.optimizationLevel = 1; // default
    copts.debugLevel = 2;        // for debugger tests
    copts.vectorCtor = "vector"; // for vector tests

    size_t bytecodeSize = 0;
    char* bytecode = luau_compile(source.data(), source.size(), &copts, &bytecodeSize);
    int result = luau_load(L, chunkname.c_str(), bytecode, bytecodeSize, 0);
    free(bytecode);

    int status = (result == 0) ? lua_resume(L, nullptr, 0) : LUA_ERRSYNTAX;

    while (yield && (status == LUA_YIELD || status == LUA_BREAK))
    {
        yield(L);
        status = lua_resume(L, nullptr, 0);
    }

    extern void luaC_validate(lua_State * L); // internal function, declared in lgc.h - not exposed via lua.h
    luaC_validate(L);

    if (status == 0)
    {
        REQUIRE(lua_isstring(L, -1));
        CHECK(std::string(lua_tostring(L, -1)) == "OK");
    }
    else
    {
        std::string error = (status == LUA_YIELD) ? "thread yielded unexpectedly" : lua_tostring(L, -1);
        error += "\nstacktrace:\n";
        error += lua_debugtrace(L);

        FAIL(error);
    }

    return globalState;
}

TEST_SUITE_BEGIN("Conformance");

TEST_CASE("Assert")
{
    runConformance("assert.lua");
}

TEST_CASE("Basic")
{
    runConformance("basic.lua");
}

TEST_CASE("Math")
{
    runConformance("math.lua");
}

TEST_CASE("Table")
{
    runConformance("nextvar.lua");
}

TEST_CASE("PatternMatch")
{
    runConformance("pm.lua");
}

TEST_CASE("Sort")
{
    runConformance("sort.lua");
}

TEST_CASE("Move")
{
    runConformance("move.lua");
}

TEST_CASE("Clear")
{
    runConformance("clear.lua");
}

TEST_CASE("Strings")
{
    runConformance("strings.lua");
}

TEST_CASE("VarArg")
{
    runConformance("vararg.lua");
}

TEST_CASE("Locals")
{
    runConformance("locals.lua");
}

TEST_CASE("Literals")
{
    runConformance("literals.lua");
}

TEST_CASE("Errors")
{
    runConformance("errors.lua");
}

TEST_CASE("Events")
{
    runConformance("events.lua");
}

TEST_CASE("Constructs")
{
    runConformance("constructs.lua");
}

TEST_CASE("Closure")
{
    runConformance("closure.lua");
}

TEST_CASE("Calls")
{
    runConformance("calls.lua");
}

TEST_CASE("Attrib")
{
    runConformance("attrib.lua");
}

TEST_CASE("GC")
{
    runConformance("gc.lua");
}

TEST_CASE("Bitwise")
{
    ScopedFastFlag sff("LuauBit32Count", true);

    runConformance("bitwise.lua");
}

TEST_CASE("UTF8")
{
    runConformance("utf8.lua");
}

TEST_CASE("Coroutine")
{
    ScopedFastFlag sff("LuauCoroutineClose", true);

    runConformance("coroutine.lua");
}

static int cxxthrow(lua_State* L)
{
#if LUA_USE_LONGJMP
    luaL_error(L, "oops");
#else
    throw std::runtime_error("oops");
#endif
}

TEST_CASE("PCall")
{
    runConformance("pcall.lua", [](lua_State* L) {
        lua_pushcfunction(L, cxxthrow, "cxxthrow");
        lua_setglobal(L, "cxxthrow");

        lua_pushcfunction(
            L,
            [](lua_State* L) -> int {
                lua_State* co = lua_tothread(L, 1);
                lua_xmove(L, co, 1);
                lua_resumeerror(co, L);
                return 0;
            },
            "resumeerror");
        lua_setglobal(L, "resumeerror");
    });
}

TEST_CASE("Pack")
{
    ScopedFastFlag sff{"LuauStrPackUBCastFix", true};

    runConformance("tpack.lua");
}

TEST_CASE("Vector")
{
    ScopedFastFlag sff{"LuauIfElseExpressionBaseSupport", true};

    runConformance("vector.lua", [](lua_State* L) {
        lua_pushcfunction(L, lua_vector, "vector");
        lua_setglobal(L, "vector");

#if LUA_VECTOR_SIZE == 4
        lua_pushvector(L, 0.0f, 0.0f, 0.0f, 0.0f);
#else
        lua_pushvector(L, 0.0f, 0.0f, 0.0f);
#endif
        luaL_newmetatable(L, "vector");

        lua_pushstring(L, "__index");
        lua_pushcfunction(L, lua_vector_index, nullptr);
        lua_settable(L, -3);

        lua_pushstring(L, "__namecall");
        lua_pushcfunction(L, lua_vector_namecall, nullptr);
        lua_settable(L, -3);

        lua_setreadonly(L, -1, true);
        lua_setmetatable(L, -2);
        lua_pop(L, 1);
    });
}

static void populateRTTI(lua_State* L, Luau::TypeId type)
{
    if (auto p = Luau::get<Luau::PrimitiveTypeVar>(type))
    {
        switch (p->type)
        {
        case Luau::PrimitiveTypeVar::Boolean:
            lua_pushstring(L, "boolean");
            break;

        case Luau::PrimitiveTypeVar::NilType:
            lua_pushstring(L, "nil");
            break;

        case Luau::PrimitiveTypeVar::Number:
            lua_pushstring(L, "number");
            break;

        case Luau::PrimitiveTypeVar::String:
            lua_pushstring(L, "string");
            break;

        case Luau::PrimitiveTypeVar::Thread:
            lua_pushstring(L, "thread");
            break;

        default:
            LUAU_ASSERT(!"Unknown primitive type");
        }
    }
    else if (auto t = Luau::get<Luau::TableTypeVar>(type))
    {
        lua_newtable(L);

        for (const auto& [name, prop] : t->props)
        {
            populateRTTI(L, prop.type);
            lua_setfield(L, -2, name.c_str());
        }
    }
    else if (Luau::get<Luau::FunctionTypeVar>(type))
    {
        lua_pushstring(L, "function");
    }
    else if (Luau::get<Luau::AnyTypeVar>(type))
    {
        lua_pushstring(L, "any");
    }
    else if (auto i = Luau::get<Luau::IntersectionTypeVar>(type))
    {
        for (const auto& part : i->parts)
            LUAU_ASSERT(Luau::get<Luau::FunctionTypeVar>(part));

        lua_pushstring(L, "function");
    }
    else
    {
        LUAU_ASSERT(!"Unknown type");
    }
}

TEST_CASE("Types")
{
    runConformance("types.lua", [](lua_State* L) {
        Luau::NullModuleResolver moduleResolver;
        Luau::InternalErrorReporter iceHandler;
        Luau::TypeChecker env(&moduleResolver, &iceHandler);

        Luau::registerBuiltinTypes(env);
        Luau::freeze(env.globalTypes);

        lua_newtable(L);

        for (const auto& [name, binding] : env.globalScope->bindings)
        {
            populateRTTI(L, binding.typeId);
            lua_setfield(L, -2, toString(name).c_str());
        }

        lua_setglobal(L, "RTTI");
    });
}

TEST_CASE("DateTime")
{
    runConformance("datetime.lua");
}

TEST_CASE("Debug")
{
    runConformance("debug.lua");
}

TEST_CASE("Debugger")
{
    static int breakhits = 0;
    static lua_State* interruptedthread = nullptr;

    breakhits = 0;
    interruptedthread = nullptr;

    runConformance(
        "debugger.lua",
        [](lua_State* L) {
            lua_Callbacks* cb = lua_callbacks(L);

            // for breakpoints to work we should make sure debugbreak is installed
            cb->debugbreak = [](lua_State* L, lua_Debug* ar) {
                breakhits++;

                // for every breakpoint, we break on the first invocation and continue on second
                // this allows us to easily step off breakpoints
                // (real implementaiton may require singlestepping)
                if (breakhits % 2 == 1)
                    lua_break(L);
            };

            // for resuming off a breakpoint inside a coroutine we need to resume the interrupted coroutine
            cb->debuginterrupt = [](lua_State* L, lua_Debug* ar) {
                CHECK(interruptedthread == nullptr);
                CHECK(ar->userdata); // userdata contains the interrupted thread

                interruptedthread = static_cast<lua_State*>(ar->userdata);
            };

            // add breakpoint() function
            lua_pushcfunction(
                L,
                [](lua_State* L) -> int {
                    int line = luaL_checkinteger(L, 1);
<<<<<<< HEAD
                    bool enabled = lua_isboolean(L, 2) ? lua_toboolean(L, 2) : true;
=======
                    bool enabled = luaL_optboolean(L, 2, true);
>>>>>>> 864221e6

                    lua_Debug ar = {};
                    lua_getinfo(L, 1, "f", &ar);

                    lua_breakpoint(L, -1, line, enabled);
                    return 0;
                },
                "breakpoint");
            lua_setglobal(L, "breakpoint");
        },
        [](lua_State* L) {
            CHECK(breakhits % 2 == 1);

            lua_checkstack(L, LUA_MINSTACK);

            if (breakhits == 1)
            {
                // test lua_getargument
                int a = lua_getargument(L, 0, 1);
                REQUIRE(a);
                CHECK(lua_tointeger(L, -1) == 50);
                lua_pop(L, 1);

                // test lua_getlocal
                const char* l = lua_getlocal(L, 0, 1);
                REQUIRE(l);
                CHECK(strcmp(l, "b") == 0);
                CHECK(lua_tointeger(L, -1) == 50);
                lua_pop(L, 1);

                // test lua_getupvalue
                lua_Debug ar = {};
                lua_getinfo(L, 0, "f", &ar);

                const char* u = lua_getupvalue(L, -1, 1);
                REQUIRE(u);
                CHECK(strcmp(u, "a") == 0);
                CHECK(lua_tointeger(L, -1) == 5);
                lua_pop(L, 2);
            }
            else if (breakhits == 3)
            {
                // validate assignment via lua_getlocal
                const char* l = lua_getlocal(L, 0, 1);
                REQUIRE(l);
                CHECK(strcmp(l, "a") == 0);
                CHECK(lua_tointeger(L, -1) == 6);
                lua_pop(L, 1);
            }
            else if (breakhits == 5)
            {
                // validate assignment via lua_getlocal
                const char* l = lua_getlocal(L, 1, 1);
                REQUIRE(l);
                CHECK(strcmp(l, "a") == 0);
                CHECK(lua_tointeger(L, -1) == 7);
                lua_pop(L, 1);
            }
            else if (breakhits == 7)
            {
                // validate assignment via lua_getlocal
                const char* l = lua_getlocal(L, 1, 1);
                REQUIRE(l);
                CHECK(strcmp(l, "a") == 0);
                CHECK(lua_tointeger(L, -1) == 8);
                lua_pop(L, 1);
            }
            else if (breakhits == 9)
            {
                // validate assignment via lua_getlocal
                const char* l = lua_getlocal(L, 1, 1);
                REQUIRE(l);
                CHECK(strcmp(l, "a") == 0);
                CHECK(lua_tointeger(L, -1) == 9);
                lua_pop(L, 1);
            }

            if (interruptedthread)
            {
                lua_resume(interruptedthread, nullptr, 0);
                interruptedthread = nullptr;
            }
        });

    CHECK(breakhits == 10); // 2 hits per breakpoint
}

TEST_CASE("SameHash")
{
    extern unsigned int luaS_hash(const char* str, size_t len); // internal function, declared in lstring.h - not exposed via lua.h

    // To keep VM and compiler separate, we duplicate the hash function definition
    // This test validates that the hash function in question returns the same results on basic inputs
    // If this is violated, some code may regress in performance due to hash slot misprediction in inline caches
    CHECK(luaS_hash("", 0) == Luau::BytecodeBuilder::getStringHash({"", 0}));
    CHECK(luaS_hash("lua", 3) == Luau::BytecodeBuilder::getStringHash({"lua", 3}));
    CHECK(luaS_hash("luau", 4) == Luau::BytecodeBuilder::getStringHash({"luau", 4}));
    CHECK(luaS_hash("luaubytecode", 12) == Luau::BytecodeBuilder::getStringHash({"luaubytecode", 12}));
    CHECK(luaS_hash("luaubytecodehash", 16) == Luau::BytecodeBuilder::getStringHash({"luaubytecodehash", 16}));

    // Also hash should work on unaligned source data even when hashing long strings
    char buf[128] = {};
    CHECK(luaS_hash(buf + 1, 120) == luaS_hash(buf + 2, 120));
}

TEST_CASE("InlineDtor")
{
    static int dtorhits = 0;

    dtorhits = 0;

    {
        StateRef globalState(luaL_newstate(), lua_close);
        lua_State* L = globalState.get();

        void* u1 = lua_newuserdatadtor(L, 4, [](void* data) {
            dtorhits += *(int*)data;
        });

        void* u2 = lua_newuserdatadtor(L, 1, [](void* data) {
            dtorhits += *(char*)data;
        });

        *(int*)u1 = 39;
        *(char*)u2 = 3;
    }

    CHECK(dtorhits == 42);
}

TEST_CASE("Reference")
{
    static int dtorhits = 0;

    dtorhits = 0;

    StateRef globalState(luaL_newstate(), lua_close);
    lua_State* L = globalState.get();

    // note, we push two userdata objects but only pin one of them (the first one)
    lua_newuserdatadtor(L, 0, [](void*) {
        dtorhits++;
    });
    lua_newuserdatadtor(L, 0, [](void*) {
        dtorhits++;
    });

    lua_gc(L, LUA_GCCOLLECT, 0);
    CHECK(dtorhits == 0);

    int ref = lua_ref(L, -2);
    lua_pop(L, 2);

    lua_gc(L, LUA_GCCOLLECT, 0);
    CHECK(dtorhits == 1);

    lua_getref(L, ref);
    CHECK(lua_isuserdata(L, -1));
    lua_pop(L, 1);

    lua_gc(L, LUA_GCCOLLECT, 0);
    CHECK(dtorhits == 1);

    lua_unref(L, ref);

    lua_gc(L, LUA_GCCOLLECT, 0);
    CHECK(dtorhits == 2);
}

TEST_CASE("ApiFunctionCalls")
{
    StateRef globalState = runConformance("apicalls.lua");
    lua_State* L = globalState.get();

    lua_getfield(L, LUA_GLOBALSINDEX, "add");
    lua_pushnumber(L, 40);
    lua_pushnumber(L, 2);
    lua_call(L, 2, 1);
    CHECK(lua_isnumber(L, -1));
    CHECK(lua_tonumber(L, -1) == 42);
    lua_pop(L, 1);

    lua_getfield(L, LUA_GLOBALSINDEX, "add");
    lua_pushnumber(L, 40);
    lua_pushnumber(L, 2);
    lua_pcall(L, 2, 1, 0);
    CHECK(lua_isnumber(L, -1));
    CHECK(lua_tonumber(L, -1) == 42);
    lua_pop(L, 1);
}

static bool endsWith(const std::string& str, const std::string& suffix)
{
    if (suffix.length() > str.length())
        return false;

    return suffix == std::string_view(str.c_str() + str.length() - suffix.length(), suffix.length());
}

#if !LUA_USE_LONGJMP
TEST_CASE("ExceptionObject")
{
    ScopedFastFlag sff("LuauExceptionMessageFix", true);

    struct ExceptionResult
    {
        bool exceptionGenerated;
        std::string description;
    };

    auto captureException = [](lua_State* L, const char* functionToRun) {
        try
        {
            lua_State* threadState = lua_newthread(L);
            lua_getfield(threadState, LUA_GLOBALSINDEX, functionToRun);
            CHECK(lua_isLfunction(threadState, -1));
            lua_call(threadState, 0, 0);
        }
        catch (std::exception& e)
        {
            CHECK(e.what() != nullptr);
            return ExceptionResult{true, e.what()};
        }
        return ExceptionResult{false, ""};
    };

    auto reallocFunc = [](lua_State* L, void* /*ud*/, void* ptr, size_t /*osize*/, size_t nsize) -> void* {
        if (nsize == 0)
        {
            free(ptr);
            return nullptr;
        }
        else if (nsize > 512 * 1024)
        {
            // For testing purposes return null for large allocations
            // so we can generate exceptions related to memory allocation
            // failures.
            return nullptr;
        }
        else
        {
            return realloc(ptr, nsize);
        }
    };

    StateRef globalState = runConformance("exceptions.lua", nullptr, nullptr, lua_newstate(reallocFunc, nullptr));
    lua_State* L = globalState.get();

    {
        ExceptionResult result = captureException(L, "infinite_recursion_error");
        CHECK(result.exceptionGenerated);
    }

    {
        ExceptionResult result = captureException(L, "empty_function");
        CHECK_FALSE(result.exceptionGenerated);
    }

    {
        ExceptionResult result = captureException(L, "pass_number_to_error");
        CHECK(result.exceptionGenerated);
        CHECK(endsWith(result.description, "42"));
    }

    {
        ExceptionResult result = captureException(L, "pass_string_to_error");
        CHECK(result.exceptionGenerated);
        CHECK(endsWith(result.description, "string argument"));
    }

    {
        ExceptionResult result = captureException(L, "pass_table_to_error");
        CHECK(result.exceptionGenerated);
    }

    {
        ExceptionResult result = captureException(L, "large_allocation_error");
        CHECK(result.exceptionGenerated);
    }
}
#endif

TEST_CASE("IfElseExpression")
{
    ScopedFastFlag sff{"LuauIfElseExpressionBaseSupport", true};

    runConformance("ifelseexpr.lua");
}

TEST_CASE("TagMethodError")
{
    ScopedFastFlag sff{"LuauCcallRestoreFix", true};

    runConformance("tmerror.lua", [](lua_State* L) {
        auto* cb = lua_callbacks(L);

        cb->debugprotectederror = [](lua_State* L) {
            CHECK(lua_isyieldable(L));
        };
    });
}

TEST_SUITE_END();<|MERGE_RESOLUTION|>--- conflicted
+++ resolved
@@ -528,11 +528,7 @@
                 L,
                 [](lua_State* L) -> int {
                     int line = luaL_checkinteger(L, 1);
-<<<<<<< HEAD
-                    bool enabled = lua_isboolean(L, 2) ? lua_toboolean(L, 2) : true;
-=======
                     bool enabled = luaL_optboolean(L, 2, true);
->>>>>>> 864221e6
 
                     lua_Debug ar = {};
                     lua_getinfo(L, 1, "f", &ar);
