--- conflicted
+++ resolved
@@ -37,24 +37,10 @@
     } while (false)
 
 #define NONSTRICT_REQUIRE_CHECKED_ERR(pos, name, result) \
-<<<<<<< HEAD
-=======
     do \
     { \
         int errIndex; \
         NONSTRICT_REQUIRE_ERR_AT_POS(pos, result, errIndex); \
-        auto err = get<CheckedFunctionCallError>(result.errors[errIndex]); \
-        REQUIRE(err != nullptr); \
-        CHECK_EQ(err->checkedFunctionName, name); \
-    } while (false)
-
-#define NONSTRICT_REQUIRE_FUNC_DEFINITION_ERR(pos, argname, result) \
->>>>>>> f9c5cdd4
-    do \
-    { \
-        int errIndex; \
-        NONSTRICT_REQUIRE_ERR_AT_POS(pos, result, errIndex); \
-<<<<<<< HEAD
         auto err = get<CheckedFunctionCallError>(result.errors[errIndex]); \
         REQUIRE(err != nullptr); \
         CHECK_EQ(err->checkedFunctionName, name); \
@@ -70,13 +56,6 @@
         CHECK_EQ(err->argument, argname); \
     } while (false)
 
-=======
-        auto err = get<NonStrictFunctionDefinitionError>(result.errors[errIndex]); \
-        REQUIRE(err != nullptr); \
-        CHECK_EQ(err->argument, argname); \
-    } while (false)
-
->>>>>>> f9c5cdd4
 
 struct NonStrictTypeCheckerFixture : Fixture
 {
@@ -102,21 +81,16 @@
 declare function @checked lower(s: string): string
 declare function cond() : boolean
 declare function @checked contrived(n : Not<number>) : number
-<<<<<<< HEAD
-=======
 
 -- interesting types of things that we would like to mark as checked
 declare function @checked onlyNums(...: number) : number
 declare function @checked mixedArgs(x: string, ...: number) : number
 declare function @checked optionalArg(x: string?) : number
->>>>>>> f9c5cdd4
 )BUILTIN_SRC";
 };
 
 TEST_SUITE_BEGIN("NonStrictTypeCheckerTest");
 
-<<<<<<< HEAD
-=======
 TEST_CASE_FIXTURE(NonStrictTypeCheckerFixture, "interesting_checked_functions")
 {
     CheckResult result = checkNonStrict(R"(
@@ -142,7 +116,6 @@
 }
 
 
->>>>>>> f9c5cdd4
 TEST_CASE_FIXTURE(NonStrictTypeCheckerFixture, "simple_negation_caching_example")
 {
     CheckResult result = checkNonStrict(R"(
@@ -430,19 +403,6 @@
     abs(x)
 end
 )");
-<<<<<<< HEAD
-    LUAU_REQUIRE_NO_ERRORS(result);
-}
-
-TEST_CASE_FIXTURE(NonStrictTypeCheckerFixture, "local_only_one_warning")
-{
-    CheckResult result = checkNonStrict(R"(
-local x = 5
-lower(x)
-)");
-    LUAU_REQUIRE_ERROR_COUNT(1, result);
-    NONSTRICT_REQUIRE_CHECKED_ERR(Position(2, 6), "lower", result);
-=======
     LUAU_REQUIRE_NO_ERRORS(result);
 }
 
@@ -485,7 +445,6 @@
 
     LUAU_REQUIRE_ERROR_COUNT(1, result);
     NONSTRICT_REQUIRE_CHECKED_ERR(Position(8, 10), "lower", result);
->>>>>>> f9c5cdd4
 }
 
 TEST_SUITE_END();