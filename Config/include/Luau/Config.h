--- conflicted
+++ resolved
@@ -21,17 +21,10 @@
 struct Config
 {
     Config();
-<<<<<<< HEAD
-    Config(const Config& other) noexcept;
-    Config& operator=(const Config& other) noexcept;
-    Config(Config&& other) noexcept = default;
-    Config& operator=(Config&& other) noexcept = default;
-=======
     Config(const Config& other);
     Config& operator=(const Config& other);
     Config(Config&& other) = default;
     Config& operator=(Config&& other) = default;
->>>>>>> d1025d00
 
     Mode mode = Mode::Nonstrict;
 
