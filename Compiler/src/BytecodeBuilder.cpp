--- conflicted
+++ resolved
@@ -7,10 +7,7 @@
 #include <algorithm>
 #include <string.h>
 
-<<<<<<< HEAD
-=======
 LUAU_FASTFLAG(LuauVectorLiterals)
->>>>>>> 298cd701
 
 namespace Luau
 {
